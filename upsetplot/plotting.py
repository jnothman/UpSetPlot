--- conflicted
+++ resolved
@@ -24,7 +24,6 @@
         raise ValueError('subset_size should be one of %s. Got %r'
                          % (_SUBSET_SIZE_VALUES, subset_size))
     if df.ndim == 1:
-<<<<<<< HEAD
         # Series
         aggregated = df
         df = pd.DataFrame({'_value': df})
@@ -39,32 +38,9 @@
                 raise ValueError('subset_size="auto" cannot be used for a '
                                  'Series with non-unique groups.')
         if sum_over is not None:
-            raise ValueError('sum_over is not applicable when the input is a '
                              'Series')
         if subset_size == 'count':
             sum_over = False
-=======
-        agg = df
-        df = pd.DataFrame({'_value': df})
-
-        if not agg.index.is_unique:
-            agg = (agg
-                    .groupby(level=list(range(agg.index.nlevels)))
-                    .sum())
-        if sum_over is not None:
-            raise ValueError('sum_over is not applicable when the input is a '
-                             'Series')
-    elif sum_over is None:
-        raise ValueError('sum_over must be False or a column name when a '
-                         'DataFrame is input')
-    else:
-        gb = df.groupby(level=list(range(df.index.nlevels)))
-        if sum_over is False:
-            agg = gb.size()
-            agg.name = 'size'
-        elif hasattr(sum_over, 'lower'):
-            agg = gb[sum_over].sum()
->>>>>>> 9f20f9ea
         else:
             sum_over = '_value'
     else:
