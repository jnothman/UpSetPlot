--- conflicted
+++ resolved
@@ -91,6 +91,10 @@
         'bottom': 'left',
         'sharex': 'sharey',
         'sharey': 'sharex',
+        'get_figwidth': 'get_figheight',
+        'get_figheight': 'get_figwidth',
+        'set_figwidth': 'set_figheight',
+        'set_figheight': 'set_figwidth',
     }
 
 
@@ -130,19 +134,12 @@
     with_lines : bool
         Whether to show lines joining dots in the matrix, to mark multiple sets
         being intersected.
-<<<<<<< HEAD
-    intersections_plot_size : int
-        The intersections plot should be large enough to fit this many matrix
-        elements.
-    totals_plot_size : int
-=======
     element_size : float or None
         Side length in pt. If None, size is estimated to fit figure
     intersections_plot_elements : int
         The intersections plot should be large enough to fit this many matrix
         elements.
     totals_plot_elements : int
->>>>>>> f6b066fe
         The totals plot should be large enough to fit this many matrix
         elements.
     """
@@ -178,27 +175,6 @@
         n_cats = len(self.totals)
         n_inters = len(self.intersections)
 
-<<<<<<< HEAD
-        text_space = self._calculate_text_ncols(fig)
-        GS = self._reorient(matplotlib.gridspec.GridSpec)
-        gridspec = GS(*self._swapaxes(n_cats + self._intersection_plot_size,
-                                      n_inters + text_space +
-                                      self._totals_plot_size),
-                      hspace=1)
-        if self._horizontal:
-            return {'intersections': gridspec[:-n_cats, -n_inters:],
-                    'matrix': gridspec[-n_cats:, -n_inters:],
-                    'totals': gridspec[-n_cats:, :self._totals_plot_size],
-                    'gs': gridspec}
-        else:
-            return {'intersections': gridspec[-n_inters:, n_cats:],
-                    'matrix': gridspec[-n_inters:, :n_cats],
-                    'totals': gridspec[:self._totals_plot_size, :n_cats],
-                    'gs': gridspec}
-
-    def _calculate_text_ncols(self, fig):
-=======
->>>>>>> f6b066fe
         if fig is None:
             fig = plt.gcf()
 
@@ -206,21 +182,15 @@
         r = get_renderer(fig)
         t = fig.text(0, 0, '\n'.join(self.totals.index.values))
         textw = t.get_window_extent(renderer=r).width
-<<<<<<< HEAD
+        t.remove()
+
+        MAGIC_MARGIN = 10  # FIXME
         figw = self._reorient(fig.get_window_extent(renderer=r)).width
-        MAGIC_MARGIN = 20  # FIXME
-        colw = (figw - textw - MAGIC_MARGIN) / (len(self.intersections) +
-                                                self._totals_plot_size)
-=======
->>>>>>> f6b066fe
-        t.remove()
-
-        MAGIC_MARGIN = 10  # FIXME
-        figw = fig.get_window_extent(renderer=r).width
         if self._element_size is None:
             colw = (figw - textw - MAGIC_MARGIN) / (len(self.intersections) +
                                                     self._totals_plot_elements)
         else:
+            fig = self._reorient(fig)
             render_ratio = figw / fig.get_figwidth()
             colw = self._element_size / 72 * render_ratio
             figw = (colw * (len(self.intersections) +
@@ -234,14 +204,22 @@
         text_nelems = int(np.ceil(figw / colw - (len(self.intersections) +
                                                  self._totals_plot_elements)))
 
-        GS = matplotlib.gridspec.GridSpec
-        gridspec = GS(n_cats + self._intersection_plot_elements,
-                      n_inters + text_nelems + self._totals_plot_elements,
+        GS = self._reorient(matplotlib.gridspec.GridSpec)
+        gridspec = GS(*self._swapaxes(n_cats +
+                                      self._intersection_plot_elements,
+                                      n_inters + text_nelems +
+                                      self._totals_plot_elements),
                       hspace=1)
-        return {'intersections': gridspec[:-n_cats, -n_inters:],
-                'matrix': gridspec[-n_cats:, -n_inters:],
-                'totals': gridspec[-n_cats:, :self._totals_plot_elements],
-                'gs': gridspec}
+        if self._horizontal:
+            return {'intersections': gridspec[:-n_cats, -n_inters:],
+                    'matrix': gridspec[-n_cats:, -n_inters:],
+                    'totals': gridspec[-n_cats:, :self._totals_plot_elements],
+                    'gs': gridspec}
+        else:
+            return {'intersections': gridspec[-n_inters:, n_cats:],
+                    'matrix': gridspec[-n_inters:, :n_cats],
+                    'totals': gridspec[:self._totals_plot_elements, :n_cats],
+                    'gs': gridspec}
 
     def plot_matrix(self, ax):
         """Plot the matrix of intersection indicators onto ax
@@ -261,17 +239,12 @@
         c[idx] = self._forecolor
         x = np.repeat(np.arange(len(data)), n_sets)
         y = np.tile(np.arange(n_sets), len(data))
-<<<<<<< HEAD
-        # TODO: make s relative to colw
-        ax.scatter(*self._swapaxes(x, y), c=c.tolist(), linewidth=0, s=200)
-=======
         if self._element_size is not None:
             s = (self._element_size * .35) ** 2
         else:
             # TODO: make s relative to colw
             s = 200
-        ax.scatter(x, y, c=c.tolist(), linewidth=0, s=s)
->>>>>>> f6b066fe
+        ax.scatter(*self._swapaxes(x, y), c=c.tolist(), linewidth=0, s=s)
 
         if self._with_lines:
             line_data = (pd.Series(y[idx], index=x[idx])
