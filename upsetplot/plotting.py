--- conflicted
+++ resolved
@@ -285,20 +285,6 @@
         self._show_percentages = show_percentages
 
         (self.total, self._df, self.intersections,
-<<<<<<< HEAD
-         self.totals) = _process_data(data,
-                                      sort_by=sort_by,
-                                      sort_categories_by=sort_categories_by,
-                                      subset_size=subset_size,
-                                      sum_over=sum_over,
-                                      min_subset_size=min_subset_size,
-                                      max_subset_size=max_subset_size,
-                                      min_degree=min_degree,
-                                      max_degree=max_degree,
-                                      reverse=not self._horizontal)
-        self.category_styles = {k: {"facecolor": self._shading_color}
-                                for k in self.totals.index}
-=======
          self.totals) = _process_data(
             data,
             sort_by=sort_by,
@@ -311,7 +297,8 @@
             max_degree=max_degree,
             reverse=not self._horizontal,
             include_empty_subsets=include_empty_subsets)
->>>>>>> d951246c
+        self.category_styles = {k: {"facecolor": self._shading_color}
+                                for k in self.totals.index}
         self.subset_styles = [{"facecolor": facecolor}
                               for i in range(len(self.intersections))]
         self.subset_legend = []  # pairs of (style, label)
