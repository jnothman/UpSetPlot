from __future__ import print_function, division, absolute_import

import numpy as np
import pandas as pd
import matplotlib
from matplotlib import pyplot as plt
from matplotlib import colors
from matplotlib.tight_layout import get_renderer

from .data import CategorizedCounts

'''
    if df.ndim == 1:
        df = pd.DataFrame({'_value': df})

        if not df.index.is_unique:
            if subset_size == 'legacy':
                warnings.warn('From version 0.4, passing a Series as data '
                              'with non-unqiue groups will raise an error '
                              'unless subset_size="sum" or "count".',
                              FutureWarning)
            if subset_size == 'auto':
                raise ValueError('subset_size="auto" cannot be used for a '
                                 'Series with non-unique groups.')
        if sum_over is not None:
            raise ValueError('sum_over is not applicable when the input is a '
                             'Series')
        if subset_size == 'count':
            sum_over = False
        else:
            sum_over = '_value'
    else:
        elif subset_size == 'auto' and sum_over is None:
            sum_over = False
        elif subset_size == 'count':
            if sum_over is not None:
                raise ValueError('sum_over cannot be set if subset_size=%r' %
                                 subset_size)
            sum_over = False
        elif subset_size == 'sum':
            if sum_over is None:
                raise ValueError('sum_over should be a field name if '
                                 'subset_size="sum" and a DataFrame is '
                                 'provided.')

    cat_dat = CategorizedData(categories=df.index.to_frame().reset_index(),
                              data=df.reset_index())
    agg = cat_dat.get_counts(weight=None if sum_over is False else sum_over)
'''

def _aggregate_data(df, subset_size, sum_over):
    """
    Returns
    -------
    df : DataFrame
        full data frame
    aggregated : Series
        aggregates
    """
    _SUBSET_SIZE_VALUES = ['auto', 'count', 'sum']
    if subset_size not in _SUBSET_SIZE_VALUES:
        raise ValueError('subset_size should be one of %s. Got %r'
                         % (_SUBSET_SIZE_VALUES, subset_size))
    if df.ndim == 1:
        # Series
        input_name = df.name
        df = pd.DataFrame({'_value': df})

        if subset_size == 'auto' and not df.index.is_unique:
            raise ValueError('subset_size="auto" cannot be used for a '
                             'Series with non-unique groups.')
        if sum_over is not None:
            raise ValueError('sum_over is not applicable when the input is a '
                             'Series')
        if subset_size == 'count':
            sum_over = False
        else:
            sum_over = '_value'
    else:
        # DataFrame
        if sum_over is False:
            raise ValueError('Unsupported value for sum_over: False')
        elif subset_size == 'auto' and sum_over is None:
            sum_over = False
        elif subset_size == 'count':
            if sum_over is not None:
                raise ValueError('sum_over cannot be set if subset_size=%r' %
                                 subset_size)
            sum_over = False
        elif subset_size == 'sum':
            if sum_over is None:
                raise ValueError('sum_over should be a field name if '
                                 'subset_size="sum" and a DataFrame is '
                                 'provided.')

    gb = df.groupby(level=list(range(df.index.nlevels)), sort=False)
    if sum_over is False:
        aggregated = gb.size()
        aggregated.name = 'size'
    elif hasattr(sum_over, 'lower'):
        aggregated = gb[sum_over].sum()
    else:
        raise ValueError('Unsupported value for sum_over: %r' % sum_over)

    if aggregated.name == '_value':
        aggregated.name = input_name

    return df, aggregated


<<<<<<< HEAD
def _process_data(df, sort_by, sort_categories_by, subset_size, sum_over):
    df, agg = _aggregate_data(df, subset_size, sum_over)

    agg = CategorizedCounts(agg).sort(sort_by=sort_by,
                                      sort_categories_by=sort_categories_by)
    agg = agg.counts  # remove later
=======
def _check_index(df):
    # check all indices are boolean
    if not all(set([True, False]) >= set(level)
               for level in df.index.levels):
        raise ValueError('The DataFrame has values in its index that are not '
                         'boolean')
    df = df.copy(deep=False)
    # XXX: this may break if input is not MultiIndex
    kw = {'levels': [x.astype(bool) for x in df.index.levels],
          'names': df.index.names,
          }
    if hasattr(df.index, 'codes'):
        # compat for pandas <= 0.20
        kw['codes'] = df.index.codes
    else:
        kw['labels'] = df.index.labels
    df.index = pd.MultiIndex(**kw)
    return df


def _filter_subsets(df, agg,
                    min_subset_size, max_subset_size,
                    min_degree, max_degree):
    subset_mask = True
    if min_subset_size is not None:
        subset_mask = np.logical_and(subset_mask, agg >= min_subset_size)
    if max_subset_size is not None:
        subset_mask = np.logical_and(subset_mask, agg <= max_subset_size)
    if (min_degree is not None and min_degree >= 0) or max_degree is not None:
        degree = agg.index.to_frame().sum(axis=1)
        if min_degree is not None:
            subset_mask = np.logical_and(subset_mask, degree >= min_degree)
        if max_degree is not None:
            subset_mask = np.logical_and(subset_mask, degree <= max_degree)

    if subset_mask is True:
        return df, agg

    agg = agg[subset_mask]
    df = df[df.index.isin(agg.index)]
    return df, agg


def _process_data(df, sort_by, sort_categories_by, subset_size,
                  sum_over, min_subset_size=None, max_subset_size=None,
                  min_degree=None, max_degree=None):
    df, agg = _aggregate_data(df, subset_size, sum_over)
    total = agg.sum()
    df = _check_index(df)
    totals = [agg[agg.index.get_level_values(name).values.astype(bool)].sum()
              for name in agg.index.names]
    totals = pd.Series(totals, index=agg.index.names)

    # filter subsets:
    df, agg = _filter_subsets(df, agg,
                              min_subset_size, max_subset_size,
                              min_degree, max_degree)

    # sort:
    if sort_categories_by == 'cardinality':
        totals.sort_values(ascending=False, inplace=True)
    elif sort_categories_by is not None:
        raise ValueError('Unknown sort_categories_by: %r' % sort_categories_by)
    df = df.reorder_levels(totals.index.values)
    agg = agg.reorder_levels(totals.index.values)

    if sort_by == 'cardinality':
        agg = agg.sort_values(ascending=False)
    elif sort_by == 'degree':
        index_tuples = sorted(agg.index,
                              key=lambda x: (sum(x),) + tuple(reversed(x)))
        agg = agg.reindex(pd.MultiIndex.from_tuples(index_tuples,
                                                    names=agg.index.names))
    elif sort_by is None:
        pass
    else:
        raise ValueError('Unknown sort_by: %r' % sort_by)
>>>>>>> 63bc833f

    # add '_bin' to df indicating index in agg
    # XXX: ugly!
    def _pack_binary(X):
        X = pd.DataFrame(X)
        out = 0
        for i, (_, col) in enumerate(X.items()):
            out *= 2
            out += col
        return out

    df_packed = _pack_binary(df.index.to_frame())
    data_packed = _pack_binary(agg.index.to_frame())
    df['_bin'] = pd.Series(df_packed).map(
        pd.Series(np.arange(len(data_packed)),
                  index=data_packed))
    return total, df, agg, totals


def _multiply_alpha(c, mult):
    r, g, b, a = colors.to_rgba(c)
    a *= mult
    return colors.to_hex((r, g, b, a), keep_alpha=True)


class _Transposed:
    """Wrap an object in order to transpose some plotting operations

    Attributes of obj will be mapped.
    Keyword arguments when calling obj will be mapped.

    The mapping is not recursive: callable attributes need to be _Transposed
    again.
    """

    def __init__(self, obj):
        self.__obj = obj

    def __getattr__(self, key):
        return getattr(self.__obj, self._NAME_TRANSPOSE.get(key, key))

    def __call__(self, *args, **kwargs):
        return self.__obj(*args, **{self._NAME_TRANSPOSE.get(k, k): v
                                    for k, v in kwargs.items()})

    _NAME_TRANSPOSE = {
        'width': 'height',
        'height': 'width',
        'hspace': 'wspace',
        'wspace': 'hspace',
        'hlines': 'vlines',
        'vlines': 'hlines',
        'bar': 'barh',
        'barh': 'bar',
        'xaxis': 'yaxis',
        'yaxis': 'xaxis',
        'left': 'bottom',
        'right': 'top',
        'top': 'right',
        'bottom': 'left',
        'sharex': 'sharey',
        'sharey': 'sharex',
        'get_figwidth': 'get_figheight',
        'get_figheight': 'get_figwidth',
        'set_figwidth': 'set_figheight',
        'set_figheight': 'set_figwidth',
        'set_xlabel': 'set_ylabel',
        'set_ylabel': 'set_xlabel',
        'set_xlim': 'set_ylim',
        'set_ylim': 'set_xlim',
        'get_xlim': 'get_ylim',
        'get_ylim': 'get_xlim',
        'set_autoscalex_on': 'set_autoscaley_on',
        'set_autoscaley_on': 'set_autoscalex_on',
    }


def _transpose(obj):
    if isinstance(obj, str):
        return _Transposed._NAME_TRANSPOSE.get(obj, obj)
    return _Transposed(obj)


def _identity(obj):
    return obj


class UpSet:
    """Manage the data and drawing for a basic UpSet plot

    Primary public method is :meth:`plot`.

    Parameters
    ----------
    data : pandas.Series or pandas.DataFrame
        Elements associated with categories (a DataFrame), or the size of each
        subset of categories (a Series).
        Should have MultiIndex where each level is binary,
        corresponding to category membership.
        If a DataFrame, `sum_over` must be a string or False.
    orientation : {'horizontal' (default), 'vertical'}
        If horizontal, intersections are listed from left to right.
    sort_by : {'cardinality', 'degree', None}
        If 'cardinality', subset are listed from largest to smallest.
        If 'degree', they are listed in order of the number of categories
        intersected. If None, the order they appear in the data input is
        used.

        .. versionchanged: 0.5
            Setting None was added.
    sort_categories_by : {'cardinality', None}
        Whether to sort the categories by total cardinality, or leave them
        in the provided order.

        .. versionadded: 0.3
    subset_size : {'auto', 'count', 'sum'}
        Configures how to calculate the size of a subset. Choices are:

        'auto' (default)
            If `data` is a DataFrame, count the number of rows in each group,
            unless `sum_over` is specified.
            If `data` is a Series with at most one row for each group, use
            the value of the Series. If `data` is a Series with more than one
            row per group, raise a ValueError.
        'count'
            Count the number of rows in each group.
        'sum'
            Sum the value of the `data` Series, or the DataFrame field
            specified by `sum_over`.
    sum_over : str or None
        If `subset_size='sum'` or `'auto'`, then the intersection size is the
        sum of the specified field in the `data` DataFrame. If a Series, only
        None is supported and its value is summed.
    min_subset_size : int, optional
        Minimum size of a subset to be shown in the plot. All subsets with
        a size smaller than this threshold will be omitted from plotting.
        Size may be a sum of values, see `subset_size`.

        .. versionadded: 0.5
    max_subset_size : int, optional
        Maximum size of a subset to be shown in the plot. All subsets with
        a size greater than this threshold will be omitted from plotting.

        .. versionadded: 0.5
    min_degree : int, optional
        Minimum degree of a subset to be shown in the plot.

        .. versionadded: 0.5
    max_degree : int, optional
        Maximum degree of a subset to be shown in the plot.

        .. versionadded: 0.5
    facecolor : 'auto' or matplotlib color or float
        Color for bar charts and active dots. Defaults to black if
        axes.facecolor is a light color, otherwise white.

        .. versionchanged: 0.6
            Before 0.6, the default was 'black'
    other_dots_color : matplotlib color or float
        Color for shading of inactive dots, or opacity (between 0 and 1)
        applied to facecolor.

        .. versionadded: 0.6
    shading_color : matplotlib color or float
        Color for shading of odd rows in matrix and totals, or opacity (between
        0 and 1) applied to facecolor.

        .. versionadded: 0.6
    with_lines : bool
        Whether to show lines joining dots in the matrix, to mark multiple
        categories being intersected.
    element_size : float or None
        Side length in pt. If None, size is estimated to fit figure
    intersection_plot_elements : int
        The intersections plot should be large enough to fit this many matrix
        elements. Set to 0 to disable intersection size bars.

        .. versionchanged: 0.4
            Setting to 0 is handled.
    totals_plot_elements : int
        The totals plot should be large enough to fit this many matrix
        elements.
    show_counts : bool or str, default=False
        Whether to label the intersection size bars with the cardinality
        of the intersection. When a string, this formats the number.
        For example, '%d' is equivalent to True.
    show_percentages : bool, default=False
        Whether to label the intersection size bars with the percentage
        of the intersection relative to the total dataset.
        This may be applied with or without show_counts.

        .. versionadded: 0.4
    """
    _default_figsize = (10, 6)

    def __init__(self, data, orientation='horizontal', sort_by='degree',
                 sort_categories_by='cardinality',
                 subset_size='auto', sum_over=None,
                 min_subset_size=None, max_subset_size=None,
                 min_degree=None, max_degree=None,
                 facecolor='auto', other_dots_color=.18, shading_color=.05,
                 with_lines=True, element_size=32,
                 intersection_plot_elements=6, totals_plot_elements=2,
                 show_counts='', show_percentages=False):

        self._horizontal = orientation == 'horizontal'
        self._reorient = _identity if self._horizontal else _transpose
        if facecolor == 'auto':
            bgcolor = matplotlib.rcParams.get('axes.facecolor', 'white')
            r, g, b, a = colors.to_rgba(bgcolor)
            lightness = colors.rgb_to_hsv((r, g, b))[-1] * a
            facecolor = 'black' if lightness >= .5 else 'white'
        self._facecolor = facecolor
        self._shading_color = (_multiply_alpha(facecolor, shading_color)
                               if isinstance(shading_color, float)
                               else shading_color)
        self._other_dots_color = (_multiply_alpha(facecolor, other_dots_color)
                                  if isinstance(other_dots_color, float)
                                  else other_dots_color)
        self._with_lines = with_lines
        self._element_size = element_size
        self._totals_plot_elements = totals_plot_elements
        self._subset_plots = [{'type': 'default',
                               'id': 'intersections',
                               'elements': intersection_plot_elements}]
        if not intersection_plot_elements:
            self._subset_plots.pop()
        self._show_counts = show_counts
        self._show_percentages = show_percentages

        (self.total, self._df, self.intersections,
         self.totals) = _process_data(data,
                                      sort_by=sort_by,
                                      sort_categories_by=sort_categories_by,
                                      subset_size=subset_size,
                                      sum_over=sum_over,
                                      min_subset_size=min_subset_size,
                                      max_subset_size=max_subset_size,
                                      min_degree=min_degree,
                                      max_degree=max_degree)
        if not self._horizontal:
            self.intersections = self.intersections[::-1]

    def _swapaxes(self, x, y):
        if self._horizontal:
            return x, y
        return y, x

    def add_catplot(self, kind, value=None, elements=3, **kw):
        """Add a seaborn catplot over subsets when :func:`plot` is called.

        Parameters
        ----------
        kind : str
            One of {"point", "bar", "strip", "swarm", "box", "violin", "boxen"}
        value : str, optional
            Column name for the value to plot (i.e. y if
            orientation='horizontal'), required if `data` is a DataFrame.
        elements : int, default=3
            Size of the axes counted in number of matrix elements.
        **kw : dict
            Additional keywords to pass to :func:`seaborn.catplot`.

            Our implementation automatically determines 'ax', 'data', 'x', 'y'
            and 'orient', so these are prohibited keys in `kw`.

        Returns
        -------
        None
        """
        assert not set(kw.keys()) & {'ax', 'data', 'x', 'y', 'orient'}
        if value is None:
            if '_value' not in self._df.columns:
                raise ValueError('value cannot be set if data is a Series. '
                                 'Got %r' % value)
        else:
            if value not in self._df.columns:
                raise ValueError('value %r is not a column in data' % value)
        self._subset_plots.append({'type': 'catplot',
                                   'value': value,
                                   'kind': kind,
                                   'id': 'extra%d' % len(self._subset_plots),
                                   'elements': elements,
                                   'kw': kw})

    def _plot_catplot(self, ax, value, kind, kw):
        df = self._df
        if value is None and '_value' in df.columns:
            value = '_value'
        elif value is None:
            raise ValueError('value can only be None when data is a Series')
        kw = kw.copy()
        if self._horizontal:
            kw['orient'] = 'v'
            kw['x'] = '_bin'
            kw['y'] = value
        else:
            kw['orient'] = 'h'
            kw['x'] = value
            df = df.assign(_bin=df["_bin"].max() - df["_bin"])
            kw['y'] = '_bin'
        import seaborn
        kw['ax'] = ax
        getattr(seaborn, kind + 'plot')(data=df, **kw)

        ax = self._reorient(ax)
        if value == '_value':
            ax.set_ylabel('')

        ax.xaxis.set_visible(False)
        for x in ['top', 'bottom', 'right']:
            ax.spines[self._reorient(x)].set_visible(False)

        tick_axis = ax.yaxis
        tick_axis.grid(True)

    def make_grid(self, fig=None):
        """Get a SubplotSpec for each Axes, accounting for label text width
        """
        n_cats = len(self.totals)
        n_inters = len(self.intersections)

        if fig is None:
            fig = plt.gcf()

        # Determine text size to determine figure size / spacing
        r = get_renderer(fig)
        text_kw = {"size": matplotlib.rcParams['xtick.labelsize']}
        # adding "x" ensures a margin
        t = fig.text(0, 0, '\n'.join(str(label) + "x"
                                     for label in self.totals.index.values),
                     **text_kw)
        textw = t.get_window_extent(renderer=r).width
        t.remove()

        figw = self._reorient(fig.get_window_extent(renderer=r)).width

        sizes = np.asarray([p['elements'] for p in self._subset_plots])
        fig = self._reorient(fig)

        non_text_nelems = len(self.intersections) + self._totals_plot_elements
        if self._element_size is None:
            colw = (figw - textw) / non_text_nelems
        else:
            render_ratio = figw / fig.get_figwidth()
            colw = self._element_size / 72 * render_ratio
            figw = colw * (non_text_nelems + np.ceil(textw / colw) + 1)
            fig.set_figwidth(figw / render_ratio)
            fig.set_figheight((colw * (n_cats + sizes.sum())) /
                              render_ratio)

        text_nelems = int(np.ceil(figw / colw - non_text_nelems))
        # print('textw', textw, 'figw', figw, 'colw', colw,
        #       'ncols', figw/colw, 'text_nelems', text_nelems)

        GS = self._reorient(matplotlib.gridspec.GridSpec)
        gridspec = GS(*self._swapaxes(n_cats + (sizes.sum() or 0),
                                      n_inters + text_nelems +
                                      self._totals_plot_elements),
                      hspace=1)
        if self._horizontal:
            out = {'matrix': gridspec[-n_cats:, -n_inters:],
                   'shading': gridspec[-n_cats:, :],
                   'totals': gridspec[-n_cats:, :self._totals_plot_elements],
                   'gs': gridspec}
            cumsizes = np.cumsum(sizes[::-1])
            for start, stop, plot in zip(np.hstack([[0], cumsizes]), cumsizes,
                                         self._subset_plots[::-1]):
                out[plot['id']] = gridspec[start:stop, -n_inters:]
        else:
            out = {'matrix': gridspec[-n_inters:, :n_cats],
                   'shading': gridspec[:, :n_cats],
                   'totals': gridspec[:self._totals_plot_elements, :n_cats],
                   'gs': gridspec}
            cumsizes = np.cumsum(sizes)
            for start, stop, plot in zip(np.hstack([[0], cumsizes]), cumsizes,
                                         self._subset_plots):
                out[plot['id']] = \
                    gridspec[-n_inters:, start + n_cats:stop + n_cats]
        return out

    def plot_matrix(self, ax):
        """Plot the matrix of intersection indicators onto ax
        """
        ax = self._reorient(ax)
        data = self.intersections
        n_cats = data.index.nlevels

        idx = np.flatnonzero(data.index.to_frame()[data.index.names].values)
        c = np.array([self._other_dots_color] * len(data) * n_cats, dtype='O')
        c[idx] = self._facecolor
        x = np.repeat(np.arange(len(data)), n_cats)
        y = np.tile(np.arange(n_cats), len(data))
        if self._element_size is not None:
            s = (self._element_size * .35) ** 2
        else:
            # TODO: make s relative to colw
            s = 200
        ax.scatter(*self._swapaxes(x, y), c=c.tolist(), linewidth=0, s=s)

        if self._with_lines:
            line_data = (pd.Series(y[idx], index=x[idx])
                         .groupby(level=0)
                         .aggregate(['min', 'max']))
            ax.vlines(line_data.index.values,
                      line_data['min'], line_data['max'],
                      lw=2, colors=self._facecolor)

        tick_axis = ax.yaxis
        tick_axis.set_ticks(np.arange(n_cats))
        tick_axis.set_ticklabels(data.index.names,
                                 rotation=0 if self._horizontal else -90)
        ax.xaxis.set_visible(False)
        ax.tick_params(axis='both', which='both', length=0)
        if not self._horizontal:
            ax.yaxis.set_ticks_position('top')
        ax.set_frame_on(False)
        ax.set_xlim(-.5, x[-1] + .5, auto=False)
        ax.grid(False)

    def plot_intersections(self, ax):
        """Plot bars indicating intersection size
        """
        ax = self._reorient(ax)
        ax.set_autoscalex_on(False)
        rects = ax.bar(np.arange(len(self.intersections)), self.intersections,
                       .5, color=self._facecolor, zorder=10, align='center')

        self._label_sizes(ax, rects, 'top' if self._horizontal else 'right')

        ax.xaxis.set_visible(False)
        for x in ['top', 'bottom', 'right']:
            ax.spines[self._reorient(x)].set_visible(False)

        tick_axis = ax.yaxis
        tick_axis.grid(True)
        ax.set_ylabel('Intersection size')

    def _label_sizes(self, ax, rects, where):
        if not self._show_counts and not self._show_percentages:
            return
        if self._show_counts is True:
            count_fmt = "%d"
        else:
            count_fmt = self._show_counts
        if self._show_percentages is True:
            pct_fmt = "%.1f%%"
        else:
            pct_fmt = self._show_percentages

        if count_fmt and pct_fmt:
            if where == 'top':
                fmt = '%s\n(%s)' % (count_fmt, pct_fmt)
            else:
                fmt = '%s (%s)' % (count_fmt, pct_fmt)

            def make_args(val):
                return val, 100 * val / self.total
        elif count_fmt:
            fmt = count_fmt

            def make_args(val):
                return val,
        else:
            fmt = pct_fmt

            def make_args(val):
                return 100 * val / self.total,

        if where == 'right':
            margin = 0.01 * abs(np.diff(ax.get_xlim()))
            for rect in rects:
                width = rect.get_width()
                ax.text(width + margin,
                        rect.get_y() + rect.get_height() * .5,
                        fmt % make_args(width),
                        ha='left', va='center')
        elif where == 'left':
            margin = 0.01 * abs(np.diff(ax.get_xlim()))
            for rect in rects:
                width = rect.get_width()
                ax.text(width + margin,
                        rect.get_y() + rect.get_height() * .5,
                        fmt % make_args(width),
                        ha='right', va='center')
        elif where == 'top':
            margin = 0.01 * abs(np.diff(ax.get_ylim()))
            for rect in rects:
                height = rect.get_height()
                ax.text(rect.get_x() + rect.get_width() * .5,
                        height + margin,
                        fmt % make_args(height),
                        ha='center', va='bottom')
        else:
            raise NotImplementedError('unhandled where: %r' % where)

    def plot_totals(self, ax):
        """Plot bars indicating total set size
        """
        orig_ax = ax
        ax = self._reorient(ax)
        rects = ax.barh(np.arange(len(self.totals.index.values)), self.totals,
                        .5, color=self._facecolor, align='center')
        self._label_sizes(ax, rects, 'left' if self._horizontal else 'top')

        max_total = self.totals.max()
        if self._horizontal:
            orig_ax.set_xlim(max_total, 0)
        for x in ['top', 'left', 'right']:
            ax.spines[self._reorient(x)].set_visible(False)
        ax.yaxis.set_visible(False)
        ax.xaxis.grid(True)
        ax.yaxis.grid(False)
        ax.patch.set_visible(False)

    def plot_shading(self, ax):
        # alternating row shading (XXX: use add_patch(Rectangle)?)
        for i in range(0, len(self.totals), 2):
            rect = plt.Rectangle(self._swapaxes(0, i - .4),
                                 *self._swapaxes(*(1, .8)),
                                 facecolor=self._shading_color, lw=0, zorder=0)
            ax.add_patch(rect)
        ax.set_frame_on(False)
        ax.tick_params(
            axis='both',
            which='both',
            left=False,
            right=False,
            bottom=False,
            top=False,
            labelbottom=False,
            labelleft=False)
        ax.grid(False)
        ax.set_xticks([])
        ax.set_yticks([])
        ax.set_xticklabels([])
        ax.set_yticklabels([])

    def plot(self, fig=None):
        """Draw all parts of the plot onto fig or a new figure

        Parameters
        ----------
        fig : matplotlib.figure.Figure, optional
            Defaults to a new figure.

        Returns
        -------
        subplots : dict of matplotlib.axes.Axes
            Keys are 'matrix', 'intersections', 'totals', 'shading'
        """
        if fig is None:
            fig = plt.figure(figsize=self._default_figsize)
        specs = self.make_grid(fig)
        shading_ax = fig.add_subplot(specs['shading'])
        self.plot_shading(shading_ax)
        matrix_ax = self._reorient(fig.add_subplot)(specs['matrix'],
                                                    sharey=shading_ax)
        self.plot_matrix(matrix_ax)
        totals_ax = self._reorient(fig.add_subplot)(specs['totals'],
                                                    sharey=matrix_ax)
        self.plot_totals(totals_ax)
        out = {'matrix': matrix_ax,
               'shading': shading_ax,
               'totals': totals_ax}

        for plot in self._subset_plots:
            ax = self._reorient(fig.add_subplot)(specs[plot['id']],
                                                 sharex=matrix_ax)
            if plot['type'] == 'default':
                self.plot_intersections(ax)
            elif plot['type'] == 'catplot':
                self._plot_catplot(ax, plot['value'], plot['kind'], plot['kw'])
            else:
                raise ValueError('Unknown subset plot type: %r' % plot['type'])
            out[plot['id']] = ax
        return out

    def _repr_html_(self):
        fig = plt.figure(figsize=self._default_figsize)
        self.plot(fig=fig)
        return fig._repr_html_()


def plot(data, fig=None, **kwargs):
    """Make an UpSet plot of data on fig

    Parameters
    ----------
    data : pandas.Series or pandas.DataFrame
        Values for each set to plot.
        Should have multi-index where each level is binary,
        corresponding to set membership.
        If a DataFrame, `sum_over` must be a string or False.
    fig : matplotlib.figure.Figure, optional
        Defaults to a new figure.
    kwargs
        Other arguments for :class:`UpSet`

    Returns
    -------
    subplots : dict of matplotlib.axes.Axes
        Keys are 'matrix', 'intersections', 'totals', 'shading'
    """
    return UpSet(data, **kwargs).plot(fig)<|MERGE_RESOLUTION|>--- conflicted
+++ resolved
@@ -108,14 +108,6 @@
     return df, aggregated
 
 
-<<<<<<< HEAD
-def _process_data(df, sort_by, sort_categories_by, subset_size, sum_over):
-    df, agg = _aggregate_data(df, subset_size, sum_over)
-
-    agg = CategorizedCounts(agg).sort(sort_by=sort_by,
-                                      sort_categories_by=sort_categories_by)
-    agg = agg.counts  # remove later
-=======
 def _check_index(df):
     # check all indices are boolean
     if not all(set([True, False]) >= set(level)
@@ -193,7 +185,6 @@
         pass
     else:
         raise ValueError('Unknown sort_by: %r' % sort_by)
->>>>>>> 63bc833f
 
     # add '_bin' to df indicating index in agg
     # XXX: ugly!
