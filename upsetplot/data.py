from __future__ import print_function, division, absolute_import
from numbers import Number
import functools
import distutils
import warnings

import pandas as pd
import numpy as np


def generate_samples(seed=0, n_samples=10000, n_categories=3):
    """Generate artificial samples assigned to set intersections

    Parameters
    ----------
    seed : int
        A seed for randomisation
    n_samples : int
        Number of samples to generate
    n_categories : int
        Number of categories (named "cat0", "cat1", ...) to generate

    Returns
    -------
    DataFrame
        Field 'value' is a weight or score for each element.
        Field 'index' is a unique id for each element.
        Index includes a boolean indicator mask for each category.

        Note: Further fields may be added in future versions.

    See Also
    --------
    generate_counts : Generates the counts for each subset of categories
        corresponding to these samples.
    """
    rng = np.random.RandomState(seed)
    df = pd.DataFrame({'value': np.zeros(n_samples)})
    for i in range(n_categories):
        r = rng.rand(n_samples)
        df['cat%d' % i] = r > rng.rand()
        df['value'] += r

    df.reset_index(inplace=True)
    df.set_index(['cat%d' % i for i in range(n_categories)], inplace=True)
    return df


def generate_counts(seed=0, n_samples=10000, n_categories=3):
    """Generate artificial counts corresponding to set intersections

    Parameters
    ----------
    seed : int
        A seed for randomisation
    n_samples : int
        Number of samples to generate statistics over
    n_categories : int
        Number of categories (named "cat0", "cat1", ...) to generate

    Returns
    -------
    Series
        Counts indexed by boolean indicator mask for each category.

    See Also
    --------
    generate_samples : Generates a DataFrame of samples that these counts are
        derived from.
    """
    df = generate_samples(seed=seed, n_samples=n_samples,
                          n_categories=n_categories)
    return df.value.groupby(level=list(range(n_categories))).count()


def generate_data(seed=0, n_samples=10000, n_sets=3, aggregated=False):
    warnings.warn('generate_data was replaced by generate_counts in version '
                  '0.3 and will be removed in version 0.4.',
                  DeprecationWarning)
    if aggregated:
        return generate_counts(seed=seed, n_samples=n_samples,
                               n_categories=n_sets)
    else:
        return generate_samples(seed=seed, n_samples=n_samples,
                                n_categories=n_sets)['value']


def from_memberships(memberships, data=None):
    """Load data where each sample has a collection of category names

    The output should be suitable for passing to `UpSet` or `plot`.

    Parameters
    ----------
    memberships : sequence of collections of strings
        Each element corresponds to a data point, indicating the sets it is a
        member of.  Each category is named by a string.
    data : Series-like or DataFrame-like, optional
        If given, the index of category memberships is attached to this data.
        It must have the same length as `memberships`.
        If not given, the series will contain the value 1.

    Returns
    -------
    DataFrame or Series
        `data` is returned with its index indicating category membership.
        It will be a Series if `data` is a Series or 1d numeric array.
        The index will have levels ordered by category names.

    Examples
    --------
    >>> from upsetplot import from_memberships
    >>> from_memberships([
    ...     ['cat1', 'cat3'],
    ...     ['cat2', 'cat3'],
    ...     ['cat1'],
    ...     []
    ... ])  # doctest: +ELLIPSIS, +NORMALIZE_WHITESPACE
    cat1   cat2   cat3
    True   False  True     1
    False  True   True     1
    True   False  False    1
    False  False  False    1
    Name: ones, dtype: ...
    >>> # now with data:
    >>> import numpy as np
    >>> from_memberships([
    ...     ['cat1', 'cat3'],
    ...     ['cat2', 'cat3'],
    ...     ['cat1'],
    ...     []
    ... ], data=np.arange(12).reshape(4, 3))  # doctest: +NORMALIZE_WHITESPACE
                       0   1   2
    cat1  cat2  cat3
    True  False True   0   1   2
    False True  True   3   4   5
    True  False False  6   7   8
    False False False  9  10  11
    """
    df = pd.DataFrame([{name: True for name in names}
                       for names in memberships])
    for set_name in df.columns:
        if not hasattr(set_name, 'lower'):
            raise ValueError('Category names should be strings')
    if df.shape[1] == 0:
        raise ValueError('Require at least one category. None were found.')
    df.sort_index(axis=1, inplace=True)
    df.fillna(False, inplace=True)
    df = df.astype(bool)
    df.set_index(list(df.columns), inplace=True)
    if data is None:
        return df.assign(ones=1)['ones']

    if hasattr(data, 'loc'):
        data = data.copy(deep=False)
    elif len(data) and isinstance(data[0], Number):
        data = pd.Series(data)
    else:
        data = pd.DataFrame(data)
    if len(data) != len(df):
        raise ValueError('memberships and data must have the same length. '
                         'Got len(memberships) == %d, len(data) == %d'
                         % (len(memberships), len(data)))
    data.index = df.index
    return data


def from_contents(contents, data=None, id_column='id'):
    """Build data from category listings

    Parameters
    ----------
    contents : Mapping (or iterable over pairs) of strings to sets
        Keys are category names, values are sets of identifiers (int or
        string).
    data : DataFrame, optional
        If provided, this should be indexed by the identifiers used in
        `contents`.
    id_column : str, default='id'
        The column name to use for the identifiers in the output.

    Returns
    -------
    DataFrame
        `data` is returned with its index indicating category membership,
        including a column named according to id_column.
        If data is not given, the order of rows is not assured.

    Notes
    -----
    The order of categories in the output DataFrame is determined from
    `contents`, which may have non-deterministic iteration order.

    Examples
    --------
    >>> from upsetplot import from_contents
    >>> contents = {'cat1': ['a', 'b', 'c'],
    ...             'cat2': ['b', 'd'],
    ...             'cat3': ['e']}
    >>> from_contents(contents)  # doctest: +NORMALIZE_WHITESPACE
                      id
    cat1  cat2  cat3
    True  False False  a
          True  False  b
          False False  c
    False True  False  d
          False True   e
    >>> import pandas as pd
    >>> contents = {'cat1': [0, 1, 2],
    ...             'cat2': [1, 3],
    ...             'cat3': [4]}
    >>> data = pd.DataFrame({'favourite': ['green', 'red', 'red',
    ...                                    'yellow', 'blue']})
    >>> from_contents(contents, data=data)  # doctest: +NORMALIZE_WHITESPACE
                       id favourite
    cat1  cat2  cat3
    True  False False   0     green
          True  False   1       red
          False False   2       red
    False True  False   3    yellow
          False True    4      blue
    """
    cat_series = [pd.Series(True, index=list(elements), name=name)
                  for name, elements in contents.items()]
    if not all(s.index.is_unique for s in cat_series):
        raise ValueError('Got duplicate ids in a category')

    concat = pd.concat
    if distutils.version.LooseVersion(pd.__version__) >= '0.23.0':
        # silence the warning
        concat = functools.partial(concat, sort=False)

    df = concat(cat_series, axis=1)
    if id_column in df.columns:
        raise ValueError('A category cannot be named %r' % id_column)
    df.fillna(False, inplace=True)
    cat_names = list(df.columns)

<<<<<<< HEAD
        df = pd.concat([df, data], axis=1, sort=False)
    return df.reset_index().set_index(set_names)


### SPEC


# Could also be "CategorizedData"
class VennData:
    def __init__(self, df, key_fields=None, category_fields=None):
        self._df = self._check_df(df)

    def _check_df(self, df):
        # TODO
        return df

    @classmethod
    def from_memberships(cls, memberships, data=None):
        """Build data from the category membership of each element

        Parameters
        ----------
        memberships : sequence of collections of strings
            Each element corresponds to a data point, indicating the sets it is
            a member of.  Each set is named by a string.
        data : Series-like or DataFrame-like, optional
            If given, the index of set memberships is attached to this data.
            It must have the same length as `memberships`.
            If not given, the series will contain the value 1.

        Returns
        -------
        VennData
        """
        return cls(from_memberships(memberships, data))

    @classmethod
    def from_contents(cls, contents, data=None):
        """Build data from category listings

        Parameters
        ----------
        contents : Mapping of strings to sets
            Map values be sets of identifiers (int or string).
        data : DataFrame, optional
            If provided, this should be indexed by the identifiers used in
            `contents`.

        Returns
        -------
        VennData
        """
        return cls(from_contents(contents, data))

    def _get_cat_mask(self):
        return self._df.index.to_frame(index=False)

    def _get_data(self):
        return self._df.reset_index()

    def get_intersection(self, categories, inclusive=False):
        """Retrieve elements that are in all the given categories

        Parameters
        ----------
        categories : collection of strings
        inclusive : bool
            If False (default), do not include elements that are in additional
            categories.
        """
        categories = list(categories)
        cat_mask = self._get_cat_mask()
        # XXX: More efficient with a groupby?
        mask = cat_mask[categories].all(axis=1)
        if not inclusive:
            mask &= ~cat_mask.drop(categories, axis=1).any(axis=1)
        return self._get_data()[mask]

    def count_intersection(self, categories, inclusive=False):
        """Count the number of elements in all the given categories

        Parameters
        ----------
        categories : collection of strings
        inclusive : bool
            If False (default), do not include elements that are in additional
            categories.
        """
=======
    if data is not None:
        if set(df.columns).intersection(data.columns):
            raise ValueError('Data columns overlap with category names')
        if id_column in data.columns:
            raise ValueError('data cannot contain a column named %r' %
                             id_column)
        not_in_data = df.drop(data.index, axis=0, errors='ignore')
        if len(not_in_data):
            raise ValueError('Found identifiers in contents that are not in '
                             'data: %r' % not_in_data.index.values)
        df = df.reindex(index=data.index).fillna(False)
        df = concat([data, df], axis=1)
    df.index.name = id_column
    return df.reset_index().set_index(cat_names)
>>>>>>> e09bfea4
<|MERGE_RESOLUTION|>--- conflicted
+++ resolved
@@ -236,9 +236,20 @@
     df.fillna(False, inplace=True)
     cat_names = list(df.columns)
 
-<<<<<<< HEAD
-        df = pd.concat([df, data], axis=1, sort=False)
-    return df.reset_index().set_index(set_names)
+    if data is not None:
+        if set(df.columns).intersection(data.columns):
+            raise ValueError('Data columns overlap with category names')
+        if id_column in data.columns:
+            raise ValueError('data cannot contain a column named %r' %
+                             id_column)
+        not_in_data = df.drop(data.index, axis=0, errors='ignore')
+        if len(not_in_data):
+            raise ValueError('Found identifiers in contents that are not in '
+                             'data: %r' % not_in_data.index.values)
+        df = df.reindex(index=data.index).fillna(False)
+        df = concat([data, df], axis=1)
+    df.index.name = id_column
+    return df.reset_index().set_index(cat_names)
 
 
 ### SPEC
@@ -324,20 +335,4 @@
         inclusive : bool
             If False (default), do not include elements that are in additional
             categories.
-        """
-=======
-    if data is not None:
-        if set(df.columns).intersection(data.columns):
-            raise ValueError('Data columns overlap with category names')
-        if id_column in data.columns:
-            raise ValueError('data cannot contain a column named %r' %
-                             id_column)
-        not_in_data = df.drop(data.index, axis=0, errors='ignore')
-        if len(not_in_data):
-            raise ValueError('Found identifiers in contents that are not in '
-                             'data: %r' % not_in_data.index.values)
-        df = df.reindex(index=data.index).fillna(False)
-        df = concat([data, df], axis=1)
-    df.index.name = id_column
-    return df.reset_index().set_index(cat_names)
->>>>>>> e09bfea4
+        """