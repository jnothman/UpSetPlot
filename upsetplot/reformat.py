from __future__ import print_function, division, absolute_import

import typing

import numpy as np
import pandas as pd


def _aggregate_data(df, subset_size, sum_over):
    """
    Returns
    -------
    df : DataFrame
        full data frame
    aggregated : Series
        aggregates
    """
    _SUBSET_SIZE_VALUES = ["auto", "count", "sum"]
    if subset_size not in _SUBSET_SIZE_VALUES:
        raise ValueError(
            "subset_size should be one of %s. Got %r"
            % (_SUBSET_SIZE_VALUES, subset_size)
        )
    if df.ndim == 1:
        # Series
        input_name = df.name
        df = pd.DataFrame({"_value": df})

        if subset_size == "auto" and not df.index.is_unique:
            raise ValueError(
                'subset_size="auto" cannot be used for a '
                "Series with non-unique groups."
            )
        if sum_over is not None:
            raise ValueError("sum_over is not applicable when the input is a " "Series")
        if subset_size == "count":
            sum_over = False
        else:
            sum_over = "_value"
    else:
        # DataFrame
        if sum_over is False:
            raise ValueError("Unsupported value for sum_over: False")
        elif subset_size == "auto" and sum_over is None:
            sum_over = False
        elif subset_size == "count":
            if sum_over is not None:
                raise ValueError(
                    "sum_over cannot be set if subset_size=%r" % subset_size
                )
            sum_over = False
        elif subset_size == "sum":
            if sum_over is None:
                raise ValueError(
                    "sum_over should be a field name if "
                    'subset_size="sum" and a DataFrame is '
                    "provided."
                )

    gb = df.groupby(level=list(range(df.index.nlevels)), sort=False)
    if sum_over is False:
        aggregated = gb.size()
        aggregated.name = "size"
    elif hasattr(sum_over, "lower"):
        aggregated = gb[sum_over].sum()
    else:
        raise ValueError("Unsupported value for sum_over: %r" % sum_over)

    if aggregated.name == "_value":
        aggregated.name = input_name

    return df, aggregated


def _check_index(df):
    # check all indices are boolean
    if not all(set([True, False]) >= set(level) for level in df.index.levels):
        raise ValueError(
            "The DataFrame has values in its index that are not " "boolean"
        )
    df = df.copy(deep=False)
    # XXX: this may break if input is not MultiIndex
    kw = {
        "levels": [x.astype(bool) for x in df.index.levels],
        "names": df.index.names,
    }
    if hasattr(df.index, "codes"):
        # compat for pandas <= 0.20
        kw["codes"] = df.index.codes
    else:
        kw["labels"] = df.index.labels
    df.index = pd.MultiIndex(**kw)
    return df


def _scalar_to_list(val):
    if not isinstance(val, (typing.Sequence, set)) or isinstance(val, str):
        val = [val]
    return val


def _get_subset_mask(
    agg, min_subset_size, max_subset_size, min_degree, max_degree, present, absent
):
    """Get a mask over subsets based on size, degree or category presence"""
    subset_mask = True
    if min_subset_size is not None:
        subset_mask = np.logical_and(subset_mask, agg >= min_subset_size)
    if max_subset_size is not None:
        subset_mask = np.logical_and(subset_mask, agg <= max_subset_size)
    if (min_degree is not None and min_degree >= 0) or max_degree is not None:
        degree = agg.index.to_frame().sum(axis=1)
        if min_degree is not None:
            subset_mask = np.logical_and(subset_mask, degree >= min_degree)
        if max_degree is not None:
            subset_mask = np.logical_and(subset_mask, degree <= max_degree)
    if present is not None:
        for col in _scalar_to_list(present):
            subset_mask = np.logical_and(
                subset_mask, agg.index.get_level_values(col).values
            )
    if absent is not None:
        for col in _scalar_to_list(absent):
            exclude_mask = np.logical_not(agg.index.get_level_values(col).values)
            subset_mask = np.logical_and(subset_mask, exclude_mask)
    return subset_mask


def _filter_subsets(
    df, agg, min_subset_size, max_subset_size, min_degree, max_degree, present, absent
):
    subset_mask = _get_subset_mask(
        agg,
        min_subset_size=min_subset_size,
        max_subset_size=max_subset_size,
        min_degree=min_degree,
        max_degree=max_degree,
        present=present,
        absent=absent,
    )

    if subset_mask is True:
        return df, agg

    agg = agg[subset_mask]
    df = df[df.index.isin(agg.index)]
    return df, agg


class QueryResult:
    """Container for reformatted data and aggregates

    Attributes
    ----------
    data : DataFrame
        Selected samples. The index is a MultiIndex with one boolean level for
        each category.
    subsets : dict[frozenset, DataFrame]
        Dataframes for each intersection of categories.
    subset_sizes : Series
        Total size of each selected subset as a series. The index is as
        for `data`.
    category_totals : Series
        Total size of each category, regardless of selection.
    total : number
<<<<<<< HEAD
        Total number of samples, or sum of sum_over value.
=======
        Total number of samples / sum of value
>>>>>>> 7a6387fa
    """

    def __init__(self, data, subset_sizes, category_totals, total):
        self.data = data
        self.subset_sizes = subset_sizes
        self.category_totals = category_totals
        self.total = total

    def __repr__(self):
        return (
            "QueryResult(data={data}, subset_sizes={subset_sizes}, "
            "category_totals={category_totals}, total={total}".format(**vars(self))
        )

    @property
    def subsets(self):
        categories = np.asarray(self.data.index.names)
        return {
            frozenset(categories.take(mask)): subset_data
            for mask, subset_data in self.data.groupby(
                level=list(range(len(categories))), sort=False
            )
        }


def query(
    data,
    present=None,
    absent=None,
    min_subset_size=None,
    max_subset_size=None,
    min_degree=None,
    max_degree=None,
    sort_by="degree",
    sort_categories_by="cardinality",
    subset_size="auto",
    sum_over=None,
    include_empty_subsets=False,
):
    """Transform and filter a categorised dataset

    Retrieve the set of items and totals corresponding to subsets of interest.

    Parameters
    ----------
    data : pandas.Series or pandas.DataFrame
        Elements associated with categories (a DataFrame), or the size of each
        subset of categories (a Series).
        Should have MultiIndex where each level is binary,
        corresponding to category membership.
        If a DataFrame, `sum_over` must be a string or False.
    present : str or list of str, optional
        Category or categories that must be present in subsets for styling.
    absent : str or list of str, optional
        Category or categories that must not be present in subsets for
        styling.
    min_subset_size : int, optional
        Minimum size of a subset to be reported. All subsets with
        a size smaller than this threshold will be omitted from
        category_totals and data.
        Size may be a sum of values, see `subset_size`.
    max_subset_size : int, optional
        Maximum size of a subset to be reported.
    min_degree : int, optional
        Minimum degree of a subset to be reported.
    max_degree : int, optional
        Maximum degree of a subset to be reported.
    sort_by : {'cardinality', 'degree', '-cardinality', '-degree',
               'input', '-input'}
        If 'cardinality', subset are listed from largest to smallest.
        If 'degree', they are listed in order of the number of categories
        intersected. If 'input', the order they appear in the data input is
        used.
        Prefix with '-' to reverse the ordering.

        Note this affects ``subset_sizes`` but not ``data``.
    sort_categories_by : {'cardinality', '-cardinality', 'input', '-input'}
        Whether to sort the categories by total cardinality, or leave them
        in the input data's provided order (order of index levels).
        Prefix with '-' to reverse the ordering.
    subset_size : {'auto', 'count', 'sum'}
        Configures how to calculate the size of a subset. Choices are:

        'auto' (default)
            If `data` is a DataFrame, count the number of rows in each group,
            unless `sum_over` is specified.
            If `data` is a Series with at most one row for each group, use
            the value of the Series. If `data` is a Series with more than one
            row per group, raise a ValueError.
        'count'
            Count the number of rows in each group.
        'sum'
            Sum the value of the `data` Series, or the DataFrame field
            specified by `sum_over`.
    sum_over : str or None
        If `subset_size='sum'` or `'auto'`, then the intersection size is the
        sum of the specified field in the `data` DataFrame. If a Series, only
        None is supported and its value is summed.
    include_empty_subsets : bool (default=False)
        If True, all possible category combinations will be returned in
        subset_sizes, even when some are not present in data.

    Returns
    -------
    QueryResult
        Including filtered ``data``, filtered and sorted ``subset_sizes`` and
        overall ``category_totals`` and ``total``.

    Examples
    --------
    >>> from upsetplot import query, generate_samples
    >>> data = generate_samples(n_samples=20)
    >>> result = query(data, present="cat1", max_subset_size=4)
    >>> result.category_totals
    cat1    14
    cat2     4
    cat0     0
    dtype: int64
    >>> result.subset_sizes
    cat1  cat2  cat0
    True  True  False    3
    Name: size, dtype: int64
    >>> result.data
                     index     value
    cat1 cat2 cat0
    True True False      0  2.04...
              False      2  2.05...
              False     10  2.55...
    >>>
    >>> # Sorting:
    >>> query(data, min_degree=1, sort_by="degree").subset_sizes
    cat1   cat2   cat0
    True   False  False    11
    False  True   False     1
    True   True   False     3
    Name: size, dtype: int64
    >>> query(data, min_degree=1, sort_by="cardinality").subset_sizes
    cat1   cat2   cat0
    True   False  False    11
           True   False     3
    False  True   False     1
    Name: size, dtype: int64
    >>>
    >>> # Getting each subset's data
    >>> result = query(data)
    >>> result.subsets[frozenset({"cat1", "cat2"})]
                index     value
    cat1  cat2 cat0
    False True False      3  1.333795
    >>> result.subsets[frozenset({"cat1"})]
                        index     value
    cat1  cat2  cat0
    False False False      5  0.918174
                False      8  1.948521
                False      9  1.086599
                False     13  1.105696
                False     19  1.339895
    """

    data, agg = _aggregate_data(data, subset_size, sum_over)
    data = _check_index(data)
    grand_total = agg.sum()
    category_totals = [
        agg[agg.index.get_level_values(name).values.astype(bool)].sum()
        for name in agg.index.names
    ]
    category_totals = pd.Series(category_totals, index=agg.index.names)

    if include_empty_subsets:
        nlevels = len(agg.index.levels)
        if nlevels > 10:
            raise ValueError(
                "include_empty_subsets is supported for at most 10 categories"
            )
        new_agg = pd.Series(
            0,
            index=pd.MultiIndex.from_product(
                [[False, True]] * nlevels, names=agg.index.names
            ),
            dtype=agg.dtype,
            name=agg.name,
        )
        new_agg.update(agg)
        agg = new_agg

    data, agg = _filter_subsets(
        data,
        agg,
        min_subset_size=min_subset_size,
        max_subset_size=max_subset_size,
        min_degree=min_degree,
        max_degree=max_degree,
        present=present,
        absent=absent,
    )

    # sort:
    if sort_categories_by in ("cardinality", "-cardinality"):
        category_totals.sort_values(
            ascending=sort_categories_by[:1] == "-", inplace=True
        )
    elif sort_categories_by == "-input":
        category_totals = category_totals[::-1]
    elif sort_categories_by in (None, "input"):
        pass
    else:
        raise ValueError("Unknown sort_categories_by: %r" % sort_categories_by)
    data = data.reorder_levels(category_totals.index.values)
    agg = agg.reorder_levels(category_totals.index.values)

    if sort_by in ("cardinality", "-cardinality"):
        agg = agg.sort_values(ascending=sort_by[:1] == "-")
    elif sort_by in ("degree", "-degree"):
        index_tuples = sorted(
            agg.index,
            key=lambda x: (sum(x),) + tuple(reversed(x)),
            reverse=sort_by[:1] == "-",
        )
        agg = agg.reindex(
            pd.MultiIndex.from_tuples(index_tuples, names=agg.index.names)
        )
    elif sort_by == "-input":
        agg = agg[::-1]
    elif sort_by in (None, "input"):
        pass
    else:
        raise ValueError("Unknown sort_by: %r" % sort_by)

    return QueryResult(
        data=data, subset_sizes=agg, category_totals=category_totals, total=grand_total
    )<|MERGE_RESOLUTION|>--- conflicted
+++ resolved
@@ -150,24 +150,24 @@
 class QueryResult:
     """Container for reformatted data and aggregates
 
-    Attributes
-    ----------
-    data : DataFrame
-        Selected samples. The index is a MultiIndex with one boolean level for
-        each category.
-    subsets : dict[frozenset, DataFrame]
-        Dataframes for each intersection of categories.
-    subset_sizes : Series
-        Total size of each selected subset as a series. The index is as
-        for `data`.
-    category_totals : Series
-        Total size of each category, regardless of selection.
-    total : number
-<<<<<<< HEAD
-        Total number of samples, or sum of sum_over value.
-=======
-        Total number of samples / sum of value
->>>>>>> 7a6387fa
+        Attributes
+        ----------
+        data : DataFrame
+            Selected samples. The index is a MultiIndex with one boolean level for
+            each category.
+        subsets : dict[frozenset, DataFrame]
+            Dataframes for each intersection of categories.
+        subset_sizes : Series
+            Total size of each selected subset as a series. The index is as
+            for `data`.
+        category_totals : Series
+            Total size of each category, regardless of selection.
+        total : number
+    <<<<<<< HEAD
+            Total number of samples, or sum of sum_over value.
+    =======
+            Total number of samples / sum of value
+    >>>>>>> origin/master
     """
 
     def __init__(self, data, subset_sizes, category_totals, total):
