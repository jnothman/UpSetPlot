<<<<<<< HEAD
try:
    import typing
except ImportError:
    import collections as typing
=======
import typing
>>>>>>> 08377865

import numpy as np
import pandas as pd


def _aggregate_data(df, subset_size, sum_over):
    """
    Returns
    -------
    df : DataFrame
        full data frame
    aggregated : Series
        aggregates
    """
    _SUBSET_SIZE_VALUES = ["auto", "count", "sum"]
    if subset_size not in _SUBSET_SIZE_VALUES:
        raise ValueError(
<<<<<<< HEAD
            "subset_size should be one of %s. Got %r"
            % (_SUBSET_SIZE_VALUES, subset_size)
=======
            f"subset_size should be one of {_SUBSET_SIZE_VALUES}."
            f" Got {repr(subset_size)}"
>>>>>>> 08377865
        )
    if df.ndim == 1:
        # Series
        input_name = df.name
        df = pd.DataFrame({"_value": df})

        if subset_size == "auto" and not df.index.is_unique:
            raise ValueError(
                'subset_size="auto" cannot be used for a '
                "Series with non-unique groups."
            )
        if sum_over is not None:
            raise ValueError("sum_over is not applicable when the input is a " "Series")
<<<<<<< HEAD
        if subset_size == "count":
            sum_over = False
        else:
            sum_over = "_value"
=======
        sum_over = False if subset_size == "count" else "_value"
>>>>>>> 08377865
    else:
        # DataFrame
        if sum_over is False:
            raise ValueError("Unsupported value for sum_over: False")
        elif subset_size == "auto" and sum_over is None:
            sum_over = False
        elif subset_size == "count":
            if sum_over is not None:
                raise ValueError(
                    "sum_over cannot be set if subset_size=%r" % subset_size
                )
            sum_over = False
<<<<<<< HEAD
        elif subset_size == "sum":
            if sum_over is None:
                raise ValueError(
                    "sum_over should be a field name if "
                    'subset_size="sum" and a DataFrame is '
                    "provided."
                )
=======
        elif subset_size == "sum" and sum_over is None:
            raise ValueError(
                "sum_over should be a field name if "
                'subset_size="sum" and a DataFrame is '
                "provided."
            )
>>>>>>> 08377865

    gb = df.groupby(level=list(range(df.index.nlevels)), sort=False)
    if sum_over is False:
        aggregated = gb.size()
        aggregated.name = "size"
    elif hasattr(sum_over, "lower"):
        aggregated = gb[sum_over].sum()
    else:
        raise ValueError("Unsupported value for sum_over: %r" % sum_over)

    if aggregated.name == "_value":
        aggregated.name = input_name

    return df, aggregated


def _check_index(df):
    # check all indices are boolean
<<<<<<< HEAD
    if not all(set([True, False]) >= set(level) for level in df.index.levels):
=======
    if not all({True, False} >= set(level) for level in df.index.levels):
>>>>>>> 08377865
        raise ValueError(
            "The DataFrame has values in its index that are not " "boolean"
        )
    df = df.copy(deep=False)
    # XXX: this may break if input is not MultiIndex
    kw = {
        "levels": [x.astype(bool) for x in df.index.levels],
        "names": df.index.names,
    }
    if hasattr(df.index, "codes"):
        # compat for pandas <= 0.20
        kw["codes"] = df.index.codes
    else:
        kw["labels"] = df.index.labels
    df.index = pd.MultiIndex(**kw)
    return df


def _scalar_to_list(val):
    if not isinstance(val, (typing.Sequence, set)) or isinstance(val, str):
        val = [val]
    return val


def _get_subset_mask(
<<<<<<< HEAD
    agg, min_subset_size, max_subset_size, min_degree, max_degree, present, absent
=======
    agg,
    min_subset_size,
    max_subset_size,
    max_subset_rank,
    min_degree,
    max_degree,
    present,
    absent,
>>>>>>> 08377865
):
    """Get a mask over subsets based on size, degree or category presence"""
    subset_mask = True
    if min_subset_size is not None:
        subset_mask = np.logical_and(subset_mask, agg >= min_subset_size)
    if max_subset_size is not None:
        subset_mask = np.logical_and(subset_mask, agg <= max_subset_size)
    if max_subset_rank is not None:
        subset_mask = np.logical_and(
            subset_mask, agg.rank(method="min", ascending=False) <= max_subset_rank
        )
    if (min_degree is not None and min_degree >= 0) or max_degree is not None:
        degree = agg.index.to_frame().sum(axis=1)
        if min_degree is not None:
            subset_mask = np.logical_and(subset_mask, degree >= min_degree)
        if max_degree is not None:
            subset_mask = np.logical_and(subset_mask, degree <= max_degree)
    if present is not None:
        for col in _scalar_to_list(present):
            subset_mask = np.logical_and(
                subset_mask, agg.index.get_level_values(col).values
            )
    if absent is not None:
        for col in _scalar_to_list(absent):
            exclude_mask = np.logical_not(agg.index.get_level_values(col).values)
            subset_mask = np.logical_and(subset_mask, exclude_mask)
    return subset_mask


def _filter_subsets(
<<<<<<< HEAD
    df, agg, min_subset_size, max_subset_size, min_degree, max_degree, present, absent
=======
    df,
    agg,
    min_subset_size,
    max_subset_size,
    max_subset_rank,
    min_degree,
    max_degree,
    present,
    absent,
>>>>>>> 08377865
):
    subset_mask = _get_subset_mask(
        agg,
        min_subset_size=min_subset_size,
        max_subset_size=max_subset_size,
<<<<<<< HEAD
=======
        max_subset_rank=max_subset_rank,
>>>>>>> 08377865
        min_degree=min_degree,
        max_degree=max_degree,
        present=present,
        absent=absent,
    )

    if subset_mask is True:
        return df, agg

    agg = agg[subset_mask]
    df = df[df.index.isin(agg.index)]
    return df, agg


class QueryResult:
    """Container for reformatted data and aggregates

    Attributes
    ----------
    data : DataFrame
        Selected samples. The index is a MultiIndex with one boolean level for
        each category.
    subsets : dict[frozenset, DataFrame]
        Dataframes for each intersection of categories.
    subset_sizes : Series
        Total size of each selected subset as a series. The index is as
        for `data`.
    category_totals : Series
        Total size of each category, regardless of selection.
    total : number
        Total number of samples, or sum of sum_over value.
    """

<<<<<<< HEAD
    def __init__(self, data, subset_sizes, category_totals):
=======
    def __init__(self, data, subset_sizes, category_totals, total):
>>>>>>> 08377865
        self.data = data
        self.subset_sizes = subset_sizes
        self.category_totals = category_totals
        self.total = total

    def __repr__(self):
        return (
            "QueryResult(data={data}, subset_sizes={subset_sizes}, "
<<<<<<< HEAD
            "category_totals={category_totals}".format(**vars(self))
=======
            "category_totals={category_totals}, total={total}".format(**vars(self))
>>>>>>> 08377865
        )

    @property
    def subsets(self):
        categories = np.asarray(self.data.index.names)
        return {
            frozenset(categories.take(mask)): subset_data
            for mask, subset_data in self.data.groupby(
                level=list(range(len(categories))), sort=False
            )
        }


def query(
    data,
    present=None,
    absent=None,
    min_subset_size=None,
    max_subset_size=None,
<<<<<<< HEAD
=======
    max_subset_rank=None,
>>>>>>> 08377865
    min_degree=None,
    max_degree=None,
    sort_by="degree",
    sort_categories_by="cardinality",
    subset_size="auto",
    sum_over=None,
    include_empty_subsets=False,
):
    """Transform and filter a categorised dataset

    Retrieve the set of items and totals corresponding to subsets of interest.

    Parameters
    ----------
    data : pandas.Series or pandas.DataFrame
        Elements associated with categories (a DataFrame), or the size of each
        subset of categories (a Series).
        Should have MultiIndex where each level is binary,
        corresponding to category membership.
        If a DataFrame, `sum_over` must be a string or False.
    present : str or list of str, optional
        Category or categories that must be present in subsets for styling.
    absent : str or list of str, optional
        Category or categories that must not be present in subsets for
        styling.
    min_subset_size : int, optional
        Minimum size of a subset to be reported. All subsets with
        a size smaller than this threshold will be omitted from
        category_totals and data.
        Size may be a sum of values, see `subset_size`.
    max_subset_size : int, optional
        Maximum size of a subset to be reported.
    max_subset_rank : int, optional
        Limit to the top N ranked subsets in descending order of size.
        All tied subsets are included.

        .. versionadded:: 0.9
    min_degree : int, optional
        Minimum degree of a subset to be reported.
    max_degree : int, optional
        Maximum degree of a subset to be reported.
    sort_by : {'cardinality', 'degree', '-cardinality', '-degree',
               'input', '-input'}
        If 'cardinality', subset are listed from largest to smallest.
        If 'degree', they are listed in order of the number of categories
        intersected. If 'input', the order they appear in the data input is
        used.
        Prefix with '-' to reverse the ordering.

        Note this affects ``subset_sizes`` but not ``data``.
    sort_categories_by : {'cardinality', '-cardinality', 'input', '-input'}
        Whether to sort the categories by total cardinality, or leave them
        in the input data's provided order (order of index levels).
        Prefix with '-' to reverse the ordering.
    subset_size : {'auto', 'count', 'sum'}
        Configures how to calculate the size of a subset. Choices are:

        'auto' (default)
            If `data` is a DataFrame, count the number of rows in each group,
            unless `sum_over` is specified.
            If `data` is a Series with at most one row for each group, use
            the value of the Series. If `data` is a Series with more than one
            row per group, raise a ValueError.
        'count'
            Count the number of rows in each group.
        'sum'
            Sum the value of the `data` Series, or the DataFrame field
            specified by `sum_over`.
    sum_over : str or None
        If `subset_size='sum'` or `'auto'`, then the intersection size is the
        sum of the specified field in the `data` DataFrame. If a Series, only
        None is supported and its value is summed.
    include_empty_subsets : bool (default=False)
        If True, all possible category combinations will be returned in
        subset_sizes, even when some are not present in data.

    Returns
    -------
    QueryResult
        Including filtered ``data``, filtered and sorted ``subset_sizes`` and
        overall ``category_totals`` and ``total``.

    Examples
    --------
    >>> from upsetplot import query, generate_samples
    >>> data = generate_samples(n_samples=20)
    >>> result = query(data, present="cat1", max_subset_size=4)
    >>> result.category_totals
    cat1    14
    cat2     4
    cat0     0
    dtype: int64
    >>> result.subset_sizes
    cat1  cat2  cat0
    True  True  False    3
    Name: size, dtype: int64
    >>> result.data
                     index     value
    cat1 cat2 cat0
    True True False      0  2.04...
              False      2  2.05...
              False     10  2.55...
    >>>
    >>> # Sorting:
    >>> query(data, min_degree=1, sort_by="degree").subset_sizes
    cat1   cat2   cat0
    True   False  False    11
    False  True   False     1
    True   True   False     3
    Name: size, dtype: int64
    >>> query(data, min_degree=1, sort_by="cardinality").subset_sizes
    cat1   cat2   cat0
    True   False  False    11
           True   False     3
    False  True   False     1
    Name: size, dtype: int64
    >>>
    >>> # Getting each subset's data
    >>> result = query(data)
    >>> result.subsets[frozenset({"cat1", "cat2"})]
                index     value
    cat1  cat2 cat0
    False True False      3  1.333795
    >>> result.subsets[frozenset({"cat1"})]
                        index     value
    cat1  cat2  cat0
    False False False      5  0.918174
                False      8  1.948521
                False      9  1.086599
                False     13  1.105696
                False     19  1.339895
    """

    data, agg = _aggregate_data(data, subset_size, sum_over)
    data = _check_index(data)
<<<<<<< HEAD
    totals = [
        agg[agg.index.get_level_values(name).values.astype(bool)].sum()
        for name in agg.index.names
    ]
    totals = pd.Series(totals, index=agg.index.names)
=======
    grand_total = agg.sum()
    category_totals = [
        agg[agg.index.get_level_values(name).values.astype(bool)].sum()
        for name in agg.index.names
    ]
    category_totals = pd.Series(category_totals, index=agg.index.names)
>>>>>>> 08377865

    if include_empty_subsets:
        nlevels = len(agg.index.levels)
        if nlevels > 10:
            raise ValueError(
                "include_empty_subsets is supported for at most 10 categories"
            )
        new_agg = pd.Series(
            0,
            index=pd.MultiIndex.from_product(
                [[False, True]] * nlevels, names=agg.index.names
            ),
            dtype=agg.dtype,
            name=agg.name,
        )
        new_agg.update(agg)
        agg = new_agg

    data, agg = _filter_subsets(
        data,
        agg,
        min_subset_size=min_subset_size,
        max_subset_size=max_subset_size,
<<<<<<< HEAD
=======
        max_subset_rank=max_subset_rank,
>>>>>>> 08377865
        min_degree=min_degree,
        max_degree=max_degree,
        present=present,
        absent=absent,
    )

    # sort:
    if sort_categories_by in ("cardinality", "-cardinality"):
<<<<<<< HEAD
        totals.sort_values(ascending=sort_categories_by[:1] == "-", inplace=True)
    elif sort_categories_by == "-input":
        totals = totals[::-1]
=======
        category_totals.sort_values(
            ascending=sort_categories_by[:1] == "-", inplace=True
        )
    elif sort_categories_by == "-input":
        category_totals = category_totals[::-1]
>>>>>>> 08377865
    elif sort_categories_by in (None, "input"):
        pass
    else:
        raise ValueError("Unknown sort_categories_by: %r" % sort_categories_by)
<<<<<<< HEAD
    data = data.reorder_levels(totals.index.values)
    agg = agg.reorder_levels(totals.index.values)
=======
    data = data.reorder_levels(category_totals.index.values)
    agg = agg.reorder_levels(category_totals.index.values)
>>>>>>> 08377865

    if sort_by in ("cardinality", "-cardinality"):
        agg = agg.sort_values(ascending=sort_by[:1] == "-")
    elif sort_by in ("degree", "-degree"):
        index_tuples = sorted(
            agg.index,
            key=lambda x: (sum(x),) + tuple(reversed(x)),
            reverse=sort_by[:1] == "-",
        )
        agg = agg.reindex(
            pd.MultiIndex.from_tuples(index_tuples, names=agg.index.names)
        )
    elif sort_by == "-input":
<<<<<<< HEAD
        print("<", agg)
        agg = agg[::-1]
        print(">", agg)
=======
        agg = agg[::-1]
>>>>>>> 08377865
    elif sort_by in (None, "input"):
        pass
    else:
        raise ValueError("Unknown sort_by: %r" % sort_by)

    return QueryResult(
        data=data, subset_sizes=agg, category_totals=category_totals, total=grand_total
    )<|MERGE_RESOLUTION|>--- conflicted
+++ resolved
@@ -1,11 +1,4 @@
-<<<<<<< HEAD
-try:
-    import typing
-except ImportError:
-    import collections as typing
-=======
 import typing
->>>>>>> 08377865
 
 import numpy as np
 import pandas as pd
@@ -23,13 +16,8 @@
     _SUBSET_SIZE_VALUES = ["auto", "count", "sum"]
     if subset_size not in _SUBSET_SIZE_VALUES:
         raise ValueError(
-<<<<<<< HEAD
-            "subset_size should be one of %s. Got %r"
-            % (_SUBSET_SIZE_VALUES, subset_size)
-=======
             f"subset_size should be one of {_SUBSET_SIZE_VALUES}."
             f" Got {repr(subset_size)}"
->>>>>>> 08377865
         )
     if df.ndim == 1:
         # Series
@@ -43,14 +31,7 @@
             )
         if sum_over is not None:
             raise ValueError("sum_over is not applicable when the input is a " "Series")
-<<<<<<< HEAD
-        if subset_size == "count":
-            sum_over = False
-        else:
-            sum_over = "_value"
-=======
         sum_over = False if subset_size == "count" else "_value"
->>>>>>> 08377865
     else:
         # DataFrame
         if sum_over is False:
@@ -63,22 +44,12 @@
                     "sum_over cannot be set if subset_size=%r" % subset_size
                 )
             sum_over = False
-<<<<<<< HEAD
-        elif subset_size == "sum":
-            if sum_over is None:
-                raise ValueError(
-                    "sum_over should be a field name if "
-                    'subset_size="sum" and a DataFrame is '
-                    "provided."
-                )
-=======
         elif subset_size == "sum" and sum_over is None:
             raise ValueError(
                 "sum_over should be a field name if "
                 'subset_size="sum" and a DataFrame is '
                 "provided."
             )
->>>>>>> 08377865
 
     gb = df.groupby(level=list(range(df.index.nlevels)), sort=False)
     if sum_over is False:
@@ -97,11 +68,7 @@
 
 def _check_index(df):
     # check all indices are boolean
-<<<<<<< HEAD
-    if not all(set([True, False]) >= set(level) for level in df.index.levels):
-=======
     if not all({True, False} >= set(level) for level in df.index.levels):
->>>>>>> 08377865
         raise ValueError(
             "The DataFrame has values in its index that are not " "boolean"
         )
@@ -127,9 +94,6 @@
 
 
 def _get_subset_mask(
-<<<<<<< HEAD
-    agg, min_subset_size, max_subset_size, min_degree, max_degree, present, absent
-=======
     agg,
     min_subset_size,
     max_subset_size,
@@ -138,7 +102,6 @@
     max_degree,
     present,
     absent,
->>>>>>> 08377865
 ):
     """Get a mask over subsets based on size, degree or category presence"""
     subset_mask = True
@@ -169,9 +132,6 @@
 
 
 def _filter_subsets(
-<<<<<<< HEAD
-    df, agg, min_subset_size, max_subset_size, min_degree, max_degree, present, absent
-=======
     df,
     agg,
     min_subset_size,
@@ -181,16 +141,12 @@
     max_degree,
     present,
     absent,
->>>>>>> 08377865
 ):
     subset_mask = _get_subset_mask(
         agg,
         min_subset_size=min_subset_size,
         max_subset_size=max_subset_size,
-<<<<<<< HEAD
-=======
         max_subset_rank=max_subset_rank,
->>>>>>> 08377865
         min_degree=min_degree,
         max_degree=max_degree,
         present=present,
@@ -224,11 +180,7 @@
         Total number of samples, or sum of sum_over value.
     """
 
-<<<<<<< HEAD
-    def __init__(self, data, subset_sizes, category_totals):
-=======
     def __init__(self, data, subset_sizes, category_totals, total):
->>>>>>> 08377865
         self.data = data
         self.subset_sizes = subset_sizes
         self.category_totals = category_totals
@@ -237,11 +189,7 @@
     def __repr__(self):
         return (
             "QueryResult(data={data}, subset_sizes={subset_sizes}, "
-<<<<<<< HEAD
-            "category_totals={category_totals}".format(**vars(self))
-=======
             "category_totals={category_totals}, total={total}".format(**vars(self))
->>>>>>> 08377865
         )
 
     @property
@@ -261,10 +209,7 @@
     absent=None,
     min_subset_size=None,
     max_subset_size=None,
-<<<<<<< HEAD
-=======
     max_subset_rank=None,
->>>>>>> 08377865
     min_degree=None,
     max_degree=None,
     sort_by="degree",
@@ -400,20 +345,12 @@
 
     data, agg = _aggregate_data(data, subset_size, sum_over)
     data = _check_index(data)
-<<<<<<< HEAD
-    totals = [
-        agg[agg.index.get_level_values(name).values.astype(bool)].sum()
-        for name in agg.index.names
-    ]
-    totals = pd.Series(totals, index=agg.index.names)
-=======
     grand_total = agg.sum()
     category_totals = [
         agg[agg.index.get_level_values(name).values.astype(bool)].sum()
         for name in agg.index.names
     ]
     category_totals = pd.Series(category_totals, index=agg.index.names)
->>>>>>> 08377865
 
     if include_empty_subsets:
         nlevels = len(agg.index.levels)
@@ -437,10 +374,7 @@
         agg,
         min_subset_size=min_subset_size,
         max_subset_size=max_subset_size,
-<<<<<<< HEAD
-=======
         max_subset_rank=max_subset_rank,
->>>>>>> 08377865
         min_degree=min_degree,
         max_degree=max_degree,
         present=present,
@@ -449,28 +383,17 @@
 
     # sort:
     if sort_categories_by in ("cardinality", "-cardinality"):
-<<<<<<< HEAD
-        totals.sort_values(ascending=sort_categories_by[:1] == "-", inplace=True)
-    elif sort_categories_by == "-input":
-        totals = totals[::-1]
-=======
         category_totals.sort_values(
             ascending=sort_categories_by[:1] == "-", inplace=True
         )
     elif sort_categories_by == "-input":
         category_totals = category_totals[::-1]
->>>>>>> 08377865
     elif sort_categories_by in (None, "input"):
         pass
     else:
         raise ValueError("Unknown sort_categories_by: %r" % sort_categories_by)
-<<<<<<< HEAD
-    data = data.reorder_levels(totals.index.values)
-    agg = agg.reorder_levels(totals.index.values)
-=======
     data = data.reorder_levels(category_totals.index.values)
     agg = agg.reorder_levels(category_totals.index.values)
->>>>>>> 08377865
 
     if sort_by in ("cardinality", "-cardinality"):
         agg = agg.sort_values(ascending=sort_by[:1] == "-")
@@ -484,13 +407,7 @@
             pd.MultiIndex.from_tuples(index_tuples, names=agg.index.names)
         )
     elif sort_by == "-input":
-<<<<<<< HEAD
-        print("<", agg)
         agg = agg[::-1]
-        print(">", agg)
-=======
-        agg = agg[::-1]
->>>>>>> 08377865
     elif sort_by in (None, "input"):
         pass
     else:
