__version__ = "0.9.dev1"

import os

<<<<<<< HEAD
if os.environ.get("__in-setup", None) != "1":
=======
if os.environ.get("__IN-SETUP", None) != "1":
>>>>>>> 08377865
    from .data import (
        from_contents,
        from_indicators,
        from_memberships,
        generate_counts,
        generate_data,
        generate_samples,
    )
    from .plotting import UpSet, plot
    from .reformat import query

    __all__ = [
        "UpSet",
        "generate_data",
        "generate_counts",
        "generate_samples",
        "plot",
        "from_memberships",
        "from_contents",
        "from_indicators",
        "query",
    ]<|MERGE_RESOLUTION|>--- conflicted
+++ resolved
@@ -2,11 +2,7 @@
 
 import os
 
-<<<<<<< HEAD
-if os.environ.get("__in-setup", None) != "1":
-=======
 if os.environ.get("__IN-SETUP", None) != "1":
->>>>>>> 08377865
     from .data import (
         from_contents,
         from_indicators,
