--- conflicted
+++ resolved
@@ -289,10 +289,7 @@
                         common_intersections)
     include_empty_upset.plot()  # smoke test
 
-<<<<<<< HEAD
-=======
-
->>>>>>> 68ae6e99
+
 @pytest.mark.parametrize('kw', [{'sort_by': 'blah'},
                                 {'sort_by': True},
                                 {'sort_categories_by': 'blah'},
