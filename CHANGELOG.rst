--- conflicted
+++ resolved
@@ -5,11 +5,8 @@
   for example to show more decimal places. (:issue:`194`)
 - Added `include_empty_subsets` to `UpSet` and `query` to allow the display of
   all possible subsets. (:issue:`185`)
-<<<<<<< HEAD
 - `sort_by` and `sort_categories_by` now accept '-' prefix to their values
   to sort in reverse. (:issue:`180`)
-=======
->>>>>>> 68ae6e99
 - Added `subsets` attribute to QueryResult. (:issue:`198`)
 - Fixed a bug where more than 64 categories could result in an error. (:issue:`193`)
 
