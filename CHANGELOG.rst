--- conflicted
+++ resolved
@@ -1,12 +1,9 @@
 What's new in version 0.8
 -------------------------
 
-<<<<<<< HEAD
-- Added `subsets` attribute to QueryResult.
-=======
 - Allowed ``show_percentages`` to be provided with a custom formatting string,
   for example to show more decimal places. (:issue:`194`)
->>>>>>> b3bdac35
+- Added `subsets` attribute to QueryResult. (:issue:`198`)
 
 What's new in version 0.7
 -------------------------
