In development
--------------
- Added option to display both the absolute frequency and the percentage of
  the total for each intersection and category. (:issue:`89`)
- Improved efficiency where there are many categories, but valid combinations
  are sparse, if `sort_by='degree'`. (:issue:`82`)
- Permit truthy (not necessarily bool) values in index. (:issue:`74`)
<<<<<<< HEAD
=======
- `intersection_plot_elements` can now be set to 0 to hide the intersection
  size plot when `add_catplot` is used. (:issue:`80`)
>>>>>>> 8018efcb

What's new in version 0.3
-------------------------

- Added `from_contents` to provide an alternative, intuitive way of specifying
  category membership of elements.
- To improve code legibility and intuitiveness, `sum_over=False` was deprecated
  and a `subset_size` parameter was added.  It will have better default
  handling of DataFrames after a short deprecation period.
- `generate_data` has been replaced with `generate_counts` and
  `generate_samples`.
- Fixed the display of the "intersection size" label on plots, which had been
  missing.
- Trying to improve nomenclature, upsetplot now avoids "set" to refer to the
  top-level sets, which are now to be known as "categories". This matches the
  intuition that categories are named, logical groupings, as opposed to
  "subsets". To this end:

  - `generate_counts` (formerly `generate_data`) now names its categories
    "cat1", "cat2" etc. rather than "set1", "set2", etc.
  - the `sort_sets_by` parameter has been renamed to `sort_categories_by` and
    will be removed in version 0.4.

What's new in version 0.2.1
---------------------------

- Return a Series (not a DataFrame) from `from_memberships` if data is
  1-dimensional.

What's new in version 0.2
-------------------------

- Added `from_memberships` to allow a more convenient data input format.
- `plot` and `UpSet` now accept a `pandas.DataFrame` as input, if the
  `sum_over` parameter is also given.
- Added an `add_catplot` method to `UpSet` which adds Seaborn plots of set
  intersection data to show more than just set size or total.
- Shading of subset matrix is continued through to totals.
- Added a `show_counts` option to show counts at the ends of bar plots.
  (:issue:`5`)
- Defined `_repr_html_` so that an `UpSet` object will render in Jupyter
  notebooks.
  (:issue:`36`)
- Fix a bug where an error was raised if an input set was empty.<|MERGE_RESOLUTION|>--- conflicted
+++ resolved
@@ -5,11 +5,8 @@
 - Improved efficiency where there are many categories, but valid combinations
   are sparse, if `sort_by='degree'`. (:issue:`82`)
 - Permit truthy (not necessarily bool) values in index. (:issue:`74`)
-<<<<<<< HEAD
-=======
 - `intersection_plot_elements` can now be set to 0 to hide the intersection
   size plot when `add_catplot` is used. (:issue:`80`)
->>>>>>> 8018efcb
 
 What's new in version 0.3
 -------------------------
